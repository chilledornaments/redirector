--- conflicted
+++ resolved
@@ -27,15 +27,8 @@
           --tag ${{env.CONTAINER_REPOSITORY}}:${{github.event.release.tag_name}} \
           --tag ${{env.CONTAINER_REPOSITORY}}:latest
           
-<<<<<<< HEAD
           for tag in ${{github.sha}} ${{github.event.release.tag_name}} latest
           do
             docker push \
             ${{env.CONTAINER_REPOSITORY}}:$tag \ 
-          done
-=======
-          docker push \
-          ${{env.CONTAINER_REPOSITORY}}:${{github.sha}} \ 
-          ${{env.CONTAINER_REPOSITORY}}:${{github.event.release.tag_name}} \
-          ${{env.CONTAINER_REPOSITORY}}:latest
->>>>>>> d9453225
+          done